--- conflicted
+++ resolved
@@ -277,11 +277,7 @@
           
           # Check if it's ONLY the workflow file
           CONFLICT_COUNT=$(git diff --name-only --diff-filter=U | wc -l)
-<<<<<<< HEAD
-          WORKFLOW_CONFLICT=$(git diff --name-only --diff-filter=U | grep "auto-merge-to-main.yml" | wc -l)
-=======
           WORKFLOW_CONFLICT=$(git diff --name-only --diff-filter=U | grep -c "auto-merge-to-main.yml" || echo "0")
->>>>>>> a7a6b14e
           
           if [ "$CONFLICT_COUNT" -eq 1 ] && [ "$WORKFLOW_CONFLICT" -eq 1 ]; then
             echo "🤖 Only conflict is the workflow file itself - auto-resolving with development's version"
@@ -289,15 +285,6 @@
             git add .github/workflows/auto-merge-to-main.yml
             echo "HAS_CONFLICTS=false" >> $GITHUB_ENV
             echo "AUTO_RESOLVED=true" >> $GITHUB_ENV
-<<<<<<< HEAD
-          elif [ "$CONFLICT_COUNT" -le 2 ] && [ "$WORKFLOW_CONFLICT" -ge 1 ]; then
-            # Check if other conflict is demo-matrix-test.yml
-            DEMO_CONFLICT=$(git diff --name-only --diff-filter=U | grep "demo-matrix-test.yml" | wc -l)
-            if [ "$DEMO_CONFLICT" -ge 1 ]; then
-              echo "🤖 Conflicts are only in workflow files - auto-resolving with development's versions"
-              git checkout --theirs .github/workflows/auto-merge-to-main.yml 2>/dev/null || true
-              git checkout --theirs .github/workflows/demo-matrix-test.yml 2>/dev/null || true
-=======
           elif [ "$CONFLICT_COUNT" -le 2 ] && [ "$WORKFLOW_CONFLICT" -eq 1 ]; then
             # Check if other conflict is demo-matrix-test.yml
             DEMO_CONFLICT=$(git diff --name-only --diff-filter=U | grep -c "demo-matrix-test.yml" || echo "0")
@@ -305,7 +292,6 @@
               echo "🤖 Conflicts are only in workflow files - auto-resolving with development's versions"
               git checkout --theirs .github/workflows/auto-merge-to-main.yml
               git checkout --theirs .github/workflows/demo-matrix-test.yml
->>>>>>> a7a6b14e
               git add .github/workflows/
               echo "HAS_CONFLICTS=false" >> $GITHUB_ENV
               echo "AUTO_RESOLVED=true" >> $GITHUB_ENV
