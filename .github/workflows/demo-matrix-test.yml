name: "🎪 Demo Matrix Test (All Demos)"

on:
  push:
    branches: [ development ]
  pull_request:
    branches: [ development ]
  workflow_dispatch:

jobs:
  demo-matrix:
    runs-on: ubuntu-latest
    timeout-minutes: 15
    strategy:
      fail-fast: false  # Run all demos even if one fails
      matrix:
        demo: [
          {num: 1, name: "Rich Module Switching"},
          {num: 2, name: "UV Binary Switching"},
          {num: 3, name: "NumPy+SciPy C-Extension"},
          {num: 4, name: "TensorFlow Complex Deps"},
          {num: 5, name: "Multiverse Healing"},
          {num: 6, name: "Old Flask Legacy Healing"},
          {num: 7, name: "Script Healing"},
          {num: 8, name: "Quantum Multiverse Warp"},
          {num: 9, name: "Flask Port Finder"},
          {num: 10, name: "CLI Healing"}
        ]
    
    name: "Demo ${{ matrix.demo.num }}: ${{ matrix.demo.name }}"
    
    steps:
    - uses: actions/checkout@v3
    
    - name: Set up Python 3.11
      uses: actions/setup-python@v4
      with:
        python-version: '3.11'
    
    - name: Install omnipkg
      run: |
        python -m pip install --upgrade pip
        pip install -e .
    
    - name: Start daemon in background
      run: |
        8pkg daemon start
        sleep 5
        8pkg daemon status
    
    - name: Run Demo ${{ matrix.demo.num }}
      timeout-minutes: 10
      run: |
        echo "${{ matrix.demo.num }}" | 8pkg demo --verbose
      continue-on-error: true
    
    - name: Show daemon logs on failure
      if: failure()
      run: |
        echo "=== Daemon Status ==="
        8pkg daemon status || true
        echo ""
        echo "=== Last 100 lines of daemon logs ==="
        8pkg daemon logs --lines 100 || true
    
    - name: Stop daemon
      if: always()
      run: |
        8pkg daemon stop || true

  # Individual chaos scenarios (for pinpointing issues)
  # NOTE: Cannot run all 23 scenarios at once - runs out of disk space!
  chaos-individual:
    runs-on: ubuntu-latest
    timeout-minutes: 10
    strategy:
      fail-fast: false
      matrix:
        scenario: [1, 2, 3, 4, 5, 6, 7, 8, 9, 10, 11, 12, 13, 14, 15, 16, 17, 18, 19, 20, 21, 22, 23]
    
    name: "Chaos Scenario ${{ matrix.scenario }}"
    
    steps:
    - uses: actions/checkout@v3
    
    - name: Set up Python 3.11
      uses: actions/setup-python@v4
      with:
        python-version: '3.11'
    
    - name: Install omnipkg
      run: pip install -e .
    
    - name: Start fresh daemon for this scenario
      run: |
        8pkg daemon start
        sleep 3
    
    - name: Run Chaos Scenario ${{ matrix.scenario }}
      timeout-minutes: 8
      run: |
        # Select demo 11, wait for menu, then select specific scenario
<<<<<<< HEAD
        (echo "11"; sleep 2; echo "${{ matrix.scenario }}") | 8pkg demo --verbose
=======
        (echo "11"; sleep 2; echo "${{ matrix.scenario }}") | 8pkg demo
>>>>>>> a7a6b14e
      continue-on-error: true
    
    - name: Daemon status after test
      if: always()
      run: |
        echo "=== Status ==="
        8pkg daemon status
        echo "=== Logs (last 50 lines) ==="
        8pkg daemon logs --lines 50
    
    - name: Stop and cleanup
      if: always()
      run: |
        8pkg daemon stop
        # Clean up any leftover processes
        pkill -f "omnipkg" || true<|MERGE_RESOLUTION|>--- conflicted
+++ resolved
@@ -51,7 +51,7 @@
     - name: Run Demo ${{ matrix.demo.num }}
       timeout-minutes: 10
       run: |
-        echo "${{ matrix.demo.num }}" | 8pkg demo --verbose
+        echo "${{ matrix.demo.num }}" | 8pkg demo
       continue-on-error: true
     
     - name: Show daemon logs on failure
@@ -100,11 +100,7 @@
       timeout-minutes: 8
       run: |
         # Select demo 11, wait for menu, then select specific scenario
-<<<<<<< HEAD
-        (echo "11"; sleep 2; echo "${{ matrix.scenario }}") | 8pkg demo --verbose
-=======
         (echo "11"; sleep 2; echo "${{ matrix.scenario }}") | 8pkg demo
->>>>>>> a7a6b14e
       continue-on-error: true
     
     - name: Daemon status after test
